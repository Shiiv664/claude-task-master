import chalk from 'chalk';
import boxen from 'boxen';
import readline from 'readline';
import fs from 'fs';

import { log, readJSON, writeJSON, isSilentMode } from '../utils.js';

import {
	startLoadingIndicator,
	stopLoadingIndicator,
	displayAiUsageSummary
} from '../ui.js';

import { generateTextService } from '../ai-services-unified.js';

<<<<<<< HEAD
import { getDebugFlag, getProjectName } from '../config-manager.js';
import {
	COMPLEXITY_REPORT_FILE,
	LEGACY_TASKS_FILE
} from '../../../src/constants/paths.js';
=======
import { getDebugFlag, getProjectName, isClaudeCliModeEnabled } from '../config-manager.js';
import { analyzeComplexityWithCli } from '../claude-cli-provider.js';
>>>>>>> fdc61c9b

/**
 * Generates the prompt for complexity analysis.
 * (Moved from ai-services.js and simplified)
 * @param {Object} tasksData - The tasks data object.
 * @returns {string} The generated prompt.
 */
function generateInternalComplexityAnalysisPrompt(tasksData) {
	const tasksString = JSON.stringify(tasksData.tasks, null, 2);
	return `Analyze the following tasks to determine their complexity (1-10 scale) and recommend the number of subtasks for expansion. Provide a brief reasoning and an initial expansion prompt for each.

Tasks:
${tasksString}

Respond ONLY with a valid JSON array matching the schema:
[
  {
    "taskId": <number>,
    "taskTitle": "<string>",
    "complexityScore": <number 1-10>,
    "recommendedSubtasks": <number>,
    "expansionPrompt": "<string>",
    "reasoning": "<string>"
  },
  ...
]

Do not include any explanatory text, markdown formatting, or code block markers before or after the JSON array.`;
}

/**
 * Generate system and user prompts for complexity analysis
 * @param {Object} params - Prompt generation parameters
 * @returns {Object} - { systemPrompt, userPrompt }
 */
function generateComplexityAnalysisPrompts(params) {
	const { tasksData } = params;

	const systemPrompt = 'You are an expert software architect and project manager analyzing task complexity. Respond only with the requested valid JSON array.';
	const userPrompt = generateInternalComplexityAnalysisPrompt(tasksData);

	return { systemPrompt, userPrompt };
}

/**
 * Analyzes task complexity and generates expansion recommendations
 * @param {Object} options Command options
 * @param {string} options.file - Path to tasks file
 * @param {string} options.output - Path to report output file
 * @param {string|number} [options.threshold] - Complexity threshold
 * @param {boolean} [options.research] - Use research role
 * @param {string} [options.projectRoot] - Project root path (for MCP/env fallback).
 * @param {string} [options.id] - Comma-separated list of task IDs to analyze specifically
 * @param {number} [options.from] - Starting task ID in a range to analyze
 * @param {number} [options.to] - Ending task ID in a range to analyze
 * @param {Object} [options._filteredTasksData] - Pre-filtered task data (internal use)
 * @param {number} [options._originalTaskCount] - Original task count (internal use)
 * @param {Object} context - Context object, potentially containing session and mcpLog
 * @param {Object} [context.session] - Session object from MCP server (optional)
 * @param {Object} [context.mcpLog] - MCP logger object (optional)
 * @param {function} [context.reportProgress] - Deprecated: Function to report progress (ignored)
 */
async function analyzeTaskComplexity(options, context = {}) {
	const { session, mcpLog } = context;
	const tasksPath = options.file || LEGACY_TASKS_FILE;
	const outputPath = options.output || COMPLEXITY_REPORT_FILE;
	const thresholdScore = parseFloat(options.threshold || '5');
	const useResearch = options.research || false;
	const projectRoot = options.projectRoot;
	// New parameters for task ID filtering
	const specificIds = options.id
		? options.id
				.split(',')
				.map((id) => parseInt(id.trim(), 10))
				.filter((id) => !Number.isNaN(id))
		: null;
	const fromId = options.from !== undefined ? parseInt(options.from, 10) : null;
	const toId = options.to !== undefined ? parseInt(options.to, 10) : null;

	const outputFormat = mcpLog ? 'json' : 'text';

	const reportLog = (message, level = 'info') => {
		if (mcpLog) {
			mcpLog[level](message);
		} else if (!isSilentMode() && outputFormat === 'text') {
			log(level, message);
		}
	};

	if (outputFormat === 'text') {
		console.log(
			chalk.blue(
				'Analyzing task complexity and generating expansion recommendations...'
			)
		);
	}

	try {
		reportLog(`Reading tasks from ${tasksPath}...`, 'info');
		let tasksData;
		let originalTaskCount = 0;
		let originalData = null;

		if (options._filteredTasksData) {
			tasksData = options._filteredTasksData;
			originalTaskCount = options._originalTaskCount || tasksData.tasks.length;
			if (!options._originalTaskCount) {
				try {
					originalData = readJSON(tasksPath);
					if (originalData && originalData.tasks) {
						originalTaskCount = originalData.tasks.length;
					}
				} catch (e) {
					log('warn', `Could not read original tasks file: ${e.message}`);
				}
			}
		} else {
			originalData = readJSON(tasksPath);
			if (
				!originalData ||
				!originalData.tasks ||
				!Array.isArray(originalData.tasks) ||
				originalData.tasks.length === 0
			) {
				throw new Error('No tasks found in the tasks file');
			}
			originalTaskCount = originalData.tasks.length;

			// Filter tasks based on active status
			const activeStatuses = ['pending', 'blocked', 'in-progress'];
			let filteredTasks = originalData.tasks.filter((task) =>
				activeStatuses.includes(task.status?.toLowerCase() || 'pending')
			);

			// Apply ID filtering if specified
			if (specificIds && specificIds.length > 0) {
				reportLog(
					`Filtering tasks by specific IDs: ${specificIds.join(', ')}`,
					'info'
				);
				filteredTasks = filteredTasks.filter((task) =>
					specificIds.includes(task.id)
				);

				if (outputFormat === 'text') {
					if (filteredTasks.length === 0 && specificIds.length > 0) {
						console.log(
							chalk.yellow(
								`Warning: No active tasks found with IDs: ${specificIds.join(', ')}`
							)
						);
					} else if (filteredTasks.length < specificIds.length) {
						const foundIds = filteredTasks.map((t) => t.id);
						const missingIds = specificIds.filter(
							(id) => !foundIds.includes(id)
						);
						console.log(
							chalk.yellow(
								`Warning: Some requested task IDs were not found or are not active: ${missingIds.join(', ')}`
							)
						);
					}
				}
			}
			// Apply range filtering if specified
			else if (fromId !== null || toId !== null) {
				const effectiveFromId = fromId !== null ? fromId : 1;
				const effectiveToId =
					toId !== null
						? toId
						: Math.max(...originalData.tasks.map((t) => t.id));

				reportLog(
					`Filtering tasks by ID range: ${effectiveFromId} to ${effectiveToId}`,
					'info'
				);
				filteredTasks = filteredTasks.filter(
					(task) => task.id >= effectiveFromId && task.id <= effectiveToId
				);

				if (outputFormat === 'text' && filteredTasks.length === 0) {
					console.log(
						chalk.yellow(
							`Warning: No active tasks found in range: ${effectiveFromId}-${effectiveToId}`
						)
					);
				}
			}

			tasksData = {
				...originalData,
				tasks: filteredTasks,
				_originalTaskCount: originalTaskCount
			};
		}

		const skippedCount = originalTaskCount - tasksData.tasks.length;
		reportLog(
			`Found ${originalTaskCount} total tasks in the task file.`,
			'info'
		);

		// Updated messaging to reflect filtering logic
		if (specificIds || fromId !== null || toId !== null) {
			const filterMsg = specificIds
				? `Analyzing ${tasksData.tasks.length} tasks with specific IDs: ${specificIds.join(', ')}`
				: `Analyzing ${tasksData.tasks.length} tasks in range: ${fromId || 1} to ${toId || 'end'}`;

			reportLog(filterMsg, 'info');
			if (outputFormat === 'text') {
				console.log(chalk.blue(filterMsg));
			}
		} else if (skippedCount > 0) {
			const skipMessage = `Skipping ${skippedCount} tasks marked as done/cancelled/deferred. Analyzing ${tasksData.tasks.length} active tasks.`;
			reportLog(skipMessage, 'info');
			if (outputFormat === 'text') {
				console.log(chalk.yellow(skipMessage));
			}
		}

		// Check for existing report before doing analysis
		let existingReport = null;
		let existingAnalysisMap = new Map(); // For quick lookups by task ID
		try {
			if (fs.existsSync(outputPath)) {
				existingReport = readJSON(outputPath);
				reportLog(`Found existing complexity report at ${outputPath}`, 'info');

				if (
					existingReport &&
					existingReport.complexityAnalysis &&
					Array.isArray(existingReport.complexityAnalysis)
				) {
					// Create lookup map of existing analysis entries
					existingReport.complexityAnalysis.forEach((item) => {
						existingAnalysisMap.set(item.taskId, item);
					});
					reportLog(
						`Existing report contains ${existingReport.complexityAnalysis.length} task analyses`,
						'info'
					);
				}
			}
		} catch (readError) {
			reportLog(
				`Warning: Could not read existing report: ${readError.message}`,
				'warn'
			);
			existingReport = null;
			existingAnalysisMap.clear();
		}

		if (tasksData.tasks.length === 0) {
			// If using ID filtering but no matching tasks, return existing report or empty
			if (existingReport && (specificIds || fromId !== null || toId !== null)) {
				reportLog(
					`No matching tasks found for analysis. Keeping existing report.`,
					'info'
				);
				if (outputFormat === 'text') {
					console.log(
						chalk.yellow(
							`No matching tasks found for analysis. Keeping existing report.`
						)
					);
				}
				return {
					report: existingReport,
					telemetryData: null
				};
			}

			// Otherwise create empty report
			const emptyReport = {
				meta: {
					generatedAt: new Date().toISOString(),
					tasksAnalyzed: 0,
					thresholdScore: thresholdScore,
					projectName: getProjectName(session),
					usedResearch: useResearch
				},
				complexityAnalysis: existingReport?.complexityAnalysis || []
			};
			reportLog(`Writing complexity report to ${outputPath}...`, 'info');
			writeJSON(outputPath, emptyReport);
			reportLog(
				`Task complexity analysis complete. Report written to ${outputPath}`,
				'success'
			);
			if (outputFormat === 'text') {
				console.log(
					chalk.green(
						`Task complexity analysis complete. Report written to ${outputPath}`
					)
				);
				const highComplexity = 0;
				const mediumComplexity = 0;
				const lowComplexity = 0;
				const totalAnalyzed = 0;

				console.log('\nComplexity Analysis Summary:');
				console.log('----------------------------');
				console.log(`Tasks in input file: ${originalTaskCount}`);
				console.log(`Tasks successfully analyzed: ${totalAnalyzed}`);
				console.log(`High complexity tasks: ${highComplexity}`);
				console.log(`Medium complexity tasks: ${mediumComplexity}`);
				console.log(`Low complexity tasks: ${lowComplexity}`);
				console.log(
					`Sum verification: ${highComplexity + mediumComplexity + lowComplexity} (should equal ${totalAnalyzed})`
				);
				console.log(`Research-backed analysis: ${useResearch ? 'Yes' : 'No'}`);
				console.log(
					`\nSee ${outputPath} for the full report and expansion commands.`
				);

				console.log(
					boxen(
						chalk.white.bold('Suggested Next Steps:') +
							'\n\n' +
							`${chalk.cyan('1.')} Run ${chalk.yellow('task-master complexity-report')} to review detailed findings\n` +
							`${chalk.cyan('2.')} Run ${chalk.yellow('task-master expand --id=<id>')} to break down complex tasks\n` +
							`${chalk.cyan('3.')} Run ${chalk.yellow('task-master expand --all')} to expand all pending tasks based on complexity`,
						{
							padding: 1,
							borderColor: 'cyan',
							borderStyle: 'round',
							margin: { top: 1 }
						}
					)
				);
			}
			return {
				report: emptyReport,
				telemetryData: null
			};
		}

		// Continue with regular analysis path
		const { systemPrompt, userPrompt: prompt } = generateComplexityAnalysisPrompts({
			tasksData
		});

		let loadingIndicator = null;
		if (outputFormat === 'text') {
			loadingIndicator = startLoadingIndicator(
				`${useResearch ? 'Researching' : 'Analyzing'} the complexity of your tasks with AI...\n`
			);
		}

		let aiServiceResponse = null;
		let complexityAnalysis = null;

		try {
			if (isClaudeCliModeEnabled()) {
				// Use Claude CLI provider
				aiServiceResponse = await analyzeComplexityWithCli({
					tasksData,
					useResearch
				});
				// CLI provider returns parsed array directly
				complexityAnalysis = aiServiceResponse.mainResult;
			} else {
				// Use original API-based service
				const role = useResearch ? 'research' : 'main';

				aiServiceResponse = await generateTextService({
					prompt,
					systemPrompt,
					role,
					session,
					projectRoot,
					commandName: 'analyze-complexity',
					outputType: mcpLog ? 'mcp' : 'cli'
				});
			}

			if (loadingIndicator) {
				stopLoadingIndicator(loadingIndicator);
				loadingIndicator = null;
			}
			if (outputFormat === 'text') {
				readline.clearLine(process.stdout, 0);
				readline.cursorTo(process.stdout, 0);
				console.log(
					chalk.green('AI service call complete. Parsing response...')
				);
			}

			// Only parse response for API-based service
			if (!isClaudeCliModeEnabled()) {
				reportLog(`Parsing complexity analysis from text response...`, 'info');
				try {
					let cleanedResponse = aiServiceResponse.mainResult;
					cleanedResponse = cleanedResponse.trim();

					const codeBlockMatch = cleanedResponse.match(
						/```(?:json)?\s*([\s\S]*?)\s*```/
					);
					if (codeBlockMatch) {
						cleanedResponse = codeBlockMatch[1].trim();
					} else {
						const firstBracket = cleanedResponse.indexOf('[');
						const lastBracket = cleanedResponse.lastIndexOf(']');
						if (firstBracket !== -1 && lastBracket > firstBracket) {
							cleanedResponse = cleanedResponse.substring(
								firstBracket,
								lastBracket + 1
							);
						} else {
							reportLog(
								'Warning: Response does not appear to be a JSON array.',
								'warn'
							);
						}
					}

					if (outputFormat === 'text' && getDebugFlag(session)) {
						console.log(chalk.gray('Attempting to parse cleaned JSON...'));
						console.log(chalk.gray('Cleaned response (first 100 chars):'));
						console.log(chalk.gray(cleanedResponse.substring(0, 100)));
						console.log(chalk.gray('Last 100 chars:'));
						console.log(
							chalk.gray(cleanedResponse.substring(cleanedResponse.length - 100))
						);
					}

					complexityAnalysis = JSON.parse(cleanedResponse);
				} catch (parseError) {
					if (loadingIndicator) stopLoadingIndicator(loadingIndicator);
					reportLog(
						`Error parsing complexity analysis JSON: ${parseError.message}`,
						'error'
					);
					if (outputFormat === 'text') {
						console.error(
							chalk.red(
								`Error parsing complexity analysis JSON: ${parseError.message}`
							)
						);
					}
					throw parseError;
				}
			}

			const taskIds = tasksData.tasks.map((t) => t.id);
			const analysisTaskIds = complexityAnalysis.map((a) => a.taskId);
			const missingTaskIds = taskIds.filter(
				(id) => !analysisTaskIds.includes(id)
			);

			if (missingTaskIds.length > 0) {
				reportLog(
					`Missing analysis for ${missingTaskIds.length} tasks: ${missingTaskIds.join(', ')}`,
					'warn'
				);
				if (outputFormat === 'text') {
					console.log(
						chalk.yellow(
							`Missing analysis for ${missingTaskIds.length} tasks: ${missingTaskIds.join(', ')}`
						)
					);
				}
				for (const missingId of missingTaskIds) {
					const missingTask = tasksData.tasks.find((t) => t.id === missingId);
					if (missingTask) {
						reportLog(`Adding default analysis for task ${missingId}`, 'info');
						complexityAnalysis.push({
							taskId: missingId,
							taskTitle: missingTask.title,
							complexityScore: 5,
							recommendedSubtasks: 3,
							expansionPrompt: `Break down this task with a focus on ${missingTask.title.toLowerCase()}.`,
							reasoning:
								'Automatically added due to missing analysis in AI response.'
						});
					}
				}
			}

			// Merge with existing report
			let finalComplexityAnalysis = [];

			if (existingReport && Array.isArray(existingReport.complexityAnalysis)) {
				// Create a map of task IDs that we just analyzed
				const analyzedTaskIds = new Set(
					complexityAnalysis.map((item) => item.taskId)
				);

				// Keep existing entries that weren't in this analysis run
				const existingEntriesNotAnalyzed =
					existingReport.complexityAnalysis.filter(
						(item) => !analyzedTaskIds.has(item.taskId)
					);

				// Combine with new analysis
				finalComplexityAnalysis = [
					...existingEntriesNotAnalyzed,
					...complexityAnalysis
				];

				reportLog(
					`Merged ${complexityAnalysis.length} new analyses with ${existingEntriesNotAnalyzed.length} existing entries`,
					'info'
				);
			} else {
				// No existing report or invalid format, just use the new analysis
				finalComplexityAnalysis = complexityAnalysis;
			}

			const report = {
				meta: {
					generatedAt: new Date().toISOString(),
					tasksAnalyzed: tasksData.tasks.length,
					totalTasks: originalTaskCount,
					analysisCount: finalComplexityAnalysis.length,
					thresholdScore: thresholdScore,
					projectName: getProjectName(session),
					usedResearch: useResearch
				},
				complexityAnalysis: finalComplexityAnalysis
			};
			reportLog(`Writing complexity report to ${outputPath}...`, 'info');
			writeJSON(outputPath, report);

			reportLog(
				`Task complexity analysis complete. Report written to ${outputPath}`,
				'success'
			);

			if (outputFormat === 'text') {
				console.log(
					chalk.green(
						`Task complexity analysis complete. Report written to ${outputPath}`
					)
				);
				// Calculate statistics specifically for this analysis run
				const highComplexity = complexityAnalysis.filter(
					(t) => t.complexityScore >= 8
				).length;
				const mediumComplexity = complexityAnalysis.filter(
					(t) => t.complexityScore >= 5 && t.complexityScore < 8
				).length;
				const lowComplexity = complexityAnalysis.filter(
					(t) => t.complexityScore < 5
				).length;
				const totalAnalyzed = complexityAnalysis.length;

				console.log('\nCurrent Analysis Summary:');
				console.log('----------------------------');
				console.log(`Tasks analyzed in this run: ${totalAnalyzed}`);
				console.log(`High complexity tasks: ${highComplexity}`);
				console.log(`Medium complexity tasks: ${mediumComplexity}`);
				console.log(`Low complexity tasks: ${lowComplexity}`);

				if (existingReport) {
					console.log('\nUpdated Report Summary:');
					console.log('----------------------------');
					console.log(
						`Total analyses in report: ${finalComplexityAnalysis.length}`
					);
					console.log(
						`Analyses from previous runs: ${finalComplexityAnalysis.length - totalAnalyzed}`
					);
					console.log(`New/updated analyses: ${totalAnalyzed}`);
				}

				console.log(`Research-backed analysis: ${useResearch ? 'Yes' : 'No'}`);
				console.log(
					`\nSee ${outputPath} for the full report and expansion commands.`
				);

				console.log(
					boxen(
						chalk.white.bold('Suggested Next Steps:') +
							'\n\n' +
							`${chalk.cyan('1.')} Run ${chalk.yellow('task-master complexity-report')} to review detailed findings\n` +
							`${chalk.cyan('2.')} Run ${chalk.yellow('task-master expand --id=<id>')} to break down complex tasks\n` +
							`${chalk.cyan('3.')} Run ${chalk.yellow('task-master expand --all')} to expand all pending tasks based on complexity`,
						{
							padding: 1,
							borderColor: 'cyan',
							borderStyle: 'round',
							margin: { top: 1 }
						}
					)
				);

				if (getDebugFlag(session)) {
					console.debug(
						chalk.gray(
							`Final analysis object: ${JSON.stringify(report, null, 2)}`
						)
					);
				}

				if (aiServiceResponse.telemetryData) {
					displayAiUsageSummary(aiServiceResponse.telemetryData, 'cli');
				}
			}

			return {
				report: report,
				telemetryData: aiServiceResponse?.telemetryData
			};
		} catch (aiError) {
			if (loadingIndicator) stopLoadingIndicator(loadingIndicator);
			reportLog(`Error during AI service call: ${aiError.message}`, 'error');
			if (outputFormat === 'text') {
				console.error(
					chalk.red(`Error during AI service call: ${aiError.message}`)
				);
				if (aiError.message.includes('API key')) {
					console.log(
						chalk.yellow(
							'\nPlease ensure your API keys are correctly configured in .env or ~/.taskmaster/.env'
						)
					);
					console.log(
						chalk.yellow("Run 'task-master models --setup' if needed.")
					);
				}
			}
			throw aiError;
		}
	} catch (error) {
		reportLog(`Error analyzing task complexity: ${error.message}`, 'error');
		if (outputFormat === 'text') {
			console.error(
				chalk.red(`Error analyzing task complexity: ${error.message}`)
			);
			if (getDebugFlag(session)) {
				console.error(error);
			}
			process.exit(1);
		} else {
			throw error;
		}
	}
}

export default analyzeTaskComplexity;
export { generateComplexityAnalysisPrompts };<|MERGE_RESOLUTION|>--- conflicted
+++ resolved
@@ -13,16 +13,12 @@
 
 import { generateTextService } from '../ai-services-unified.js';
 
-<<<<<<< HEAD
-import { getDebugFlag, getProjectName } from '../config-manager.js';
+import { getDebugFlag, getProjectName, isClaudeCliModeEnabled } from '../config-manager.js';
+import { analyzeComplexityWithCli } from '../claude-cli-provider.js';
 import {
 	COMPLEXITY_REPORT_FILE,
 	LEGACY_TASKS_FILE
 } from '../../../src/constants/paths.js';
-=======
-import { getDebugFlag, getProjectName, isClaudeCliModeEnabled } from '../config-manager.js';
-import { analyzeComplexityWithCli } from '../claude-cli-provider.js';
->>>>>>> fdc61c9b
 
 /**
  * Generates the prompt for complexity analysis.
